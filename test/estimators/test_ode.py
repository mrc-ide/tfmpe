--- conflicted
+++ resolved
@@ -1,9 +1,4 @@
-<<<<<<< HEAD
-"""Unit tests for ODE solving helpers.
-"""
-=======
 """Unit tests for ODE solving helpers."""
->>>>>>> 64939894
 
 import numpy as np
 import jax
@@ -19,11 +14,7 @@
 )
 
 
-# ============================================================================
 # Doubling Flow and Forward/Backward ODE
-# ============================================================================
-
-
 class TestSolveForwardODE:
     """Test forward ODE solver with doubling flow."""
 
@@ -134,11 +125,7 @@
         assert x0.shape == x1.shape
 
 
-# ============================================================================
 # Augmented ODE and Batch Operations
-# ============================================================================
-
-
 class TestSolveAugmentedODE:
     """Test augmented ODE with trace-based log determinant."""
 
